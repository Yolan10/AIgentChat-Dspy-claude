"""DSPy integration for improving judge prompts based on evaluation performance."""
from __future__ import annotations

from typing import List, Dict, Any, Tuple, Optional
import json
import numpy as np
from dataclasses import dataclass

import config
import utils


def _extract_score_value(score_data: Any) -> float:
    """Return a numeric score from various possible formats."""
    if isinstance(score_data, (int, float)):
        return float(score_data)
    if isinstance(score_data, dict):
        if 'score' in score_data:
            return float(score_data['score'])
        for key in ('value', 'rating', 'overall'):
            if key in score_data:
                return float(score_data[key])
    elif hasattr(score_data, 'score'):
        return float(score_data.score)
    return 0.0

try:
    import dspy
    from dspy.teleprompt import BootstrapFewShot, MIPROv2 as OptimizePrompts
except ImportError:
    dspy = None


if dspy is not None:
    
    class JudgeImproveSignature(dspy.Signature):
        """Signature for improving judge evaluation prompts."""
        
        current_prompt: str = dspy.InputField(desc="Current judge prompt template")
        evaluation_logs: str = dspy.InputField(desc="Logs showing judge performance and issues")
        criteria: str = dspy.InputField(desc="Evaluation criteria descriptions")
        improved_prompt: str = dspy.OutputField(desc="Improved judge prompt with better instructions")
    
    
    class JudgePromptImprover(dspy.Module):
        """DSPy module for improving judge prompts."""
        
        def __init__(self):
            super().__init__()
            self.improve = dspy.ChainOfThought(JudgeImproveSignature)
        
        def forward(self, current_prompt: str, evaluation_logs: str, criteria: str) -> dspy.Prediction:
            return self.improve(
                current_prompt=current_prompt,
                evaluation_logs=evaluation_logs,
                criteria=criteria
            )


@dataclass
class JudgePerformanceMetrics:
    """Metrics for evaluating judge performance."""
    
    consistency_score: float  # How consistent are scores across similar conversations
    discrimination_score: float  # How well does it distinguish good from bad
    calibration_score: float  # How well do scores match human expectations
    detail_score: float  # How detailed and useful are the rationales
    
    @property
    def overall_score(self) -> float:
        """Calculate weighted overall score."""
        return (
            self.consistency_score * 0.3 +
            self.discrimination_score * 0.3 +
            self.calibration_score * 0.2 +
            self.detail_score * 0.2
        )


class JudgeCalibrator:
    """Calibrate and improve judge performance over time."""
    
    def __init__(self, judge_history_path: str = "logs/judge_calibration.json"):
        self.history_path = judge_history_path
        self.calibration_data: List[Dict[str, Any]] = []
        self._load_history()
    
    def _load_history(self) -> None:
        """Load calibration history from disk."""
        try:
            with open(self.history_path, 'r', encoding='utf-8') as f:
                self.calibration_data = json.load(f)
        except FileNotFoundError:
            self.calibration_data = []

    def _extract_score_value(self, score_data: Any) -> float:
        """Extract a numeric score from various possible formats."""
        if isinstance(score_data, (int, float)):
            return float(score_data)
        if isinstance(score_data, dict):
            if 'score' in score_data:
                return float(score_data['score'])
            for key in ['value', 'rating', 'overall']:
                if key in score_data:
                    return float(score_data[key])
        if hasattr(score_data, 'score'):
            return float(score_data.score)
        return 0.0
    
    def _save_history(self) -> None:
        """Save calibration history to disk."""
        utils.ensure_logs_dir()
        with open(self.history_path, 'w', encoding='utf-8') as f:
            json.dump(self.calibration_data, f, indent=2)
    
<<<<<<< HEAD
    def record_evaluation(
        self,
        conversation_log: Dict[str, Any],
        judge_result: Dict[str, Any],
        human_score: Optional[float] = None
    ) -> None:
        """Record a judge evaluation for calibration."""
=======
    def record_evaluation(
        self,
        conversation_log: Dict[str, Any],
        judge_result: Dict[str, Any],
        human_score: Optional[float] = None
    ) -> None:
        """Record a judge evaluation for calibration."""
>>>>>>> 1cbbcfb8
        entry = {
            "timestamp": utils.get_timestamp(),
            "conversation_id": conversation_log.get("pop_agent_id"),
            "transcript_length": len(conversation_log.get("turns", [])),
            "judge_scores": {
<<<<<<< HEAD
                "goal_completion": self._extract_score_value(judge_result.get("goal_completion", 0)),
                "coherence": self._extract_score_value(judge_result.get("coherence", 0)),
                "tone": self._extract_score_value(judge_result.get("tone", 0)),
                "overall": self._extract_score_value(judge_result.get("overall", judge_result.get("score", 0)))
            },
            "confidence": self._extract_score_value(judge_result.get("confidence", 0.5)),
=======
                "goal_completion": _extract_score_value(judge_result.get("goal_completion", 0)),
                "coherence": _extract_score_value(judge_result.get("coherence", 0)),
                "tone": _extract_score_value(judge_result.get("tone", 0)),
                "overall": _extract_score_value(judge_result.get("overall", judge_result.get("score", 0)))
            },
            "confidence": _extract_score_value(judge_result.get("confidence", 0.5)),
>>>>>>> 1cbbcfb8
            "human_score": human_score
        }
        
        self.calibration_data.append(entry)
        self._save_history()
    
    def calculate_metrics(self, min_samples: int = 10) -> JudgePerformanceMetrics:
        """Calculate performance metrics from calibration data."""
        if len(self.calibration_data) < min_samples:
            return JudgePerformanceMetrics(0.5, 0.5, 0.5, 0.5)
        
        # Consistency: variance in scores for similar-length conversations
        length_buckets: Dict[int, List[float]] = {}
        for entry in self.calibration_data:
            bucket = entry["transcript_length"] // 5
<<<<<<< HEAD
            score = self._extract_score_value(entry["judge_scores"].get("overall", 0))
=======
            score = _extract_score_value(entry["judge_scores"].get("overall", 0))
>>>>>>> 1cbbcfb8
            length_buckets.setdefault(bucket, []).append(score)
        
        variances = []
        for bucket_scores in length_buckets.values():
            if len(bucket_scores) > 1:
                variances.append(np.var(bucket_scores))
        
        consistency_score = 1.0 - (np.mean(variances) if variances else 0.0)
        consistency_score = max(0.0, min(1.0, consistency_score))
        
        # Discrimination: range of scores used
<<<<<<< HEAD
        all_scores = [self._extract_score_value(e["judge_scores"].get("overall", 0)) for e in self.calibration_data]
=======
        all_scores = [
            _extract_score_value(e["judge_scores"].get("overall", 0))
            for e in self.calibration_data
        ]
>>>>>>> 1cbbcfb8
        score_range = max(all_scores) - min(all_scores) if all_scores else 0
        discrimination_score = min(1.0, score_range / 0.7)  # Expect at least 0.7 range
        
        # Calibration: correlation with human scores if available
        human_scored = [
            (
<<<<<<< HEAD
                self._extract_score_value(e["judge_scores"].get("overall", 0)),
                e["human_score"]
=======
                _extract_score_value(e["judge_scores"].get("overall", 0)),
                e["human_score"],
>>>>>>> 1cbbcfb8
            )
            for e in self.calibration_data
            if e.get("human_score") is not None
        ]
        
        if len(human_scored) >= 5:
            judge_scores, human_scores = zip(*human_scored)
            correlation = np.corrcoef(judge_scores, human_scores)[0, 1]
            calibration_score = max(0.0, correlation)
        else:
            calibration_score = 0.5  # Default when no human scores
        
        # Detail: average confidence scores (proxy for rationale quality)
        confidences = [
            _extract_score_value(e.get("confidence", 0.5))
            for e in self.calibration_data
        ]
        detail_score = np.mean(confidences)
        
        return JudgePerformanceMetrics(
            consistency_score=consistency_score,
            discrimination_score=discrimination_score,
            calibration_score=calibration_score,
            detail_score=detail_score
        )
    
    def get_improvement_suggestions(self) -> List[str]:
        """Generate suggestions for improving judge performance."""
        metrics = self.calculate_metrics()
        suggestions = []
        
        if metrics.consistency_score < 0.7:
            suggestions.append(
                "Improve consistency by adding more specific scoring examples and edge cases"
            )
        
        if metrics.discrimination_score < 0.7:
            suggestions.append(
                "Enhance discrimination by clarifying the differences between score levels"
            )
        
        if metrics.calibration_score < 0.7:
            suggestions.append(
                "Better align with human judgment by adjusting scoring weights and criteria"
            )
        
        if metrics.detail_score < 0.7:
            suggestions.append(
                "Provide more detailed rationales and specific evidence requirements"
            )
        
        return suggestions


def build_judge_improvement_dataset(
    calibrator: JudgeCalibrator,
    current_prompt: str,
    criteria_descriptions: str
) -> List[dspy.Example]:
    """Build dataset for training judge prompt improver."""
    if dspy is None:
        return []
    
    dataset = []
    metrics = calibrator.calculate_metrics()
    suggestions = calibrator.get_improvement_suggestions()
    
    # Create synthetic examples based on performance metrics
    evaluation_logs = f"""
Judge Performance Metrics:
- Consistency: {metrics.consistency_score:.2f}
- Discrimination: {metrics.discrimination_score:.2f}
- Calibration: {metrics.calibration_score:.2f}
- Detail Quality: {metrics.detail_score:.2f}

Issues Identified:
{chr(10).join(f"- {s}" for s in suggestions)}

Recent Evaluation Samples:
{json.dumps(calibrator.calibration_data[-5:], indent=2)}
"""
    
    example = dspy.Example(
        current_prompt=current_prompt,
        evaluation_logs=evaluation_logs,
        criteria=criteria_descriptions,
        performance_score=metrics.overall_score
    ).with_inputs("current_prompt", "evaluation_logs", "criteria")
    
    dataset.append(example)
    
    return dataset


def train_judge_improver(
    dataset: List[dspy.Example],
    current_judge_prompt: str
) -> Tuple[Any, Dict[str, Any]]:
    """Train the judge prompt improver using DSPy."""
    if dspy is None or not dataset:
        return None, {"error": "DSPy not available or empty dataset"}
    
    if dspy.settings.lm is None:
        dspy.settings.configure(
            lm=dspy.LM(
                model=config.LLM_MODEL,
                temperature=0.3,  # Lower temp for prompt improvement
                max_tokens=2048,  # Longer for detailed prompts
            )
        )
    
    def metric(example: dspy.Example, pred: dspy.Prediction, trace=None) -> float:
        """Score improved prompts based on clarity and completeness."""
        improved = pred.improved_prompt
        
        # Check for required elements
        required_elements = [
            "evaluation criteria",
            "scoring guide",
            "JSON",
            "evidence",
            "rationale"
        ]
        
        element_score = sum(
            1 for elem in required_elements 
            if elem.lower() in improved.lower()
        ) / len(required_elements)
        
        # Length check (should be comprehensive)
        length_score = min(1.0, len(improved) / 2000)
        
        # Improvement score (should be different from original)
        if example.current_prompt:
            similarity = len(set(improved.split()) & set(example.current_prompt.split()))
            difference_score = 1.0 - (similarity / max(len(improved.split()), len(example.current_prompt.split())))
        else:
            difference_score = 0.5
        
        return element_score * 0.4 + length_score * 0.3 + difference_score * 0.3
    
    improver = JudgePromptImprover()
    
    if len(dataset) >= 3:
        optimizer = BootstrapFewShot(metric=metric, max_bootstrapped_demos=3)
        method = "BootstrapFewShot"
    else:
        optimizer = dspy.COPRO(metric=metric)
        method = "COPRO"
    
    try:
        trained = optimizer.compile(
            improver,
            trainset=dataset,
            eval_kwargs={"display_progress": False}
        )
        
        # Get the improved prompt
        result = trained(
            current_prompt=current_judge_prompt,
            evaluation_logs=dataset[0].evaluation_logs,
            criteria=dataset[0].criteria
        )
        
        improved_prompt = result.improved_prompt
        
        metrics = {
            "method": method,
            "dataset_size": len(dataset),
            "improved_prompt": improved_prompt,
            "timestamp": utils.get_timestamp()
        }
        
        return trained, metrics
        
    except Exception as e:
        return improver, {
            "error": str(e),
            "method": method,
            "dataset_size": len(dataset)
        }


# Integration with main judge system
def create_self_improving_judge(
    calibration_history: Optional[str] = None,
    improvement_interval: int = 20
) -> Tuple[LangChainJudge, JudgeCalibrator]:
    """Create a judge that can improve its own prompts over time."""
    from langchain_judge import LangChainJudge
    
    # Initialize calibrator
    calibrator = JudgeCalibrator(calibration_history or "logs/judge_calibration.json")
    
    # Check if improvement needed
    if len(calibrator.calibration_data) % improvement_interval == 0 and len(calibrator.calibration_data) > 0:
        # Run improvement process
        current_template = utils.load_template(config.JUDGE_PROMPT_TEMPLATE_PATH)
        criteria_desc = "\n".join([c.to_prompt_string() for c in LangChainJudge.DEFAULT_CRITERIA])
        
        dataset = build_judge_improvement_dataset(calibrator, current_template, criteria_desc)
        
        if dataset:
            _, metrics = train_judge_improver(dataset, current_template)
            
            if "improved_prompt" in metrics and not metrics.get("error"):
                # Save improved prompt
                improved_path = f"templates/judge_prompt_improved_{utils.get_timestamp()}.txt"
                with open(improved_path, 'w', encoding='utf-8') as f:
                    f.write(metrics["improved_prompt"])
                
                print(f"Judge prompt improved and saved to {improved_path}")
                
                # Create judge with improved prompt
                judge = LangChainJudge(template_path=improved_path)
            else:
                judge = LangChainJudge()
        else:
            judge = LangChainJudge()
    else:
        judge = LangChainJudge()
    
    return judge, calibrator
<|MERGE_RESOLUTION|>--- conflicted
+++ resolved
@@ -1,427 +1,402 @@
-"""DSPy integration for improving judge prompts based on evaluation performance."""
-from __future__ import annotations
-
-from typing import List, Dict, Any, Tuple, Optional
-import json
-import numpy as np
-from dataclasses import dataclass
-
-import config
-import utils
-
-
-def _extract_score_value(score_data: Any) -> float:
-    """Return a numeric score from various possible formats."""
-    if isinstance(score_data, (int, float)):
-        return float(score_data)
-    if isinstance(score_data, dict):
-        if 'score' in score_data:
-            return float(score_data['score'])
-        for key in ('value', 'rating', 'overall'):
-            if key in score_data:
-                return float(score_data[key])
-    elif hasattr(score_data, 'score'):
-        return float(score_data.score)
-    return 0.0
-
-try:
-    import dspy
-    from dspy.teleprompt import BootstrapFewShot, MIPROv2 as OptimizePrompts
-except ImportError:
-    dspy = None
-
-
-if dspy is not None:
-    
-    class JudgeImproveSignature(dspy.Signature):
-        """Signature for improving judge evaluation prompts."""
-        
-        current_prompt: str = dspy.InputField(desc="Current judge prompt template")
-        evaluation_logs: str = dspy.InputField(desc="Logs showing judge performance and issues")
-        criteria: str = dspy.InputField(desc="Evaluation criteria descriptions")
-        improved_prompt: str = dspy.OutputField(desc="Improved judge prompt with better instructions")
-    
-    
-    class JudgePromptImprover(dspy.Module):
-        """DSPy module for improving judge prompts."""
-        
-        def __init__(self):
-            super().__init__()
-            self.improve = dspy.ChainOfThought(JudgeImproveSignature)
-        
-        def forward(self, current_prompt: str, evaluation_logs: str, criteria: str) -> dspy.Prediction:
-            return self.improve(
-                current_prompt=current_prompt,
-                evaluation_logs=evaluation_logs,
-                criteria=criteria
-            )
-
-
-@dataclass
-class JudgePerformanceMetrics:
-    """Metrics for evaluating judge performance."""
-    
-    consistency_score: float  # How consistent are scores across similar conversations
-    discrimination_score: float  # How well does it distinguish good from bad
-    calibration_score: float  # How well do scores match human expectations
-    detail_score: float  # How detailed and useful are the rationales
-    
-    @property
-    def overall_score(self) -> float:
-        """Calculate weighted overall score."""
-        return (
-            self.consistency_score * 0.3 +
-            self.discrimination_score * 0.3 +
-            self.calibration_score * 0.2 +
-            self.detail_score * 0.2
-        )
-
-
-class JudgeCalibrator:
-    """Calibrate and improve judge performance over time."""
-    
-    def __init__(self, judge_history_path: str = "logs/judge_calibration.json"):
-        self.history_path = judge_history_path
-        self.calibration_data: List[Dict[str, Any]] = []
-        self._load_history()
-    
-    def _load_history(self) -> None:
-        """Load calibration history from disk."""
-        try:
-            with open(self.history_path, 'r', encoding='utf-8') as f:
-                self.calibration_data = json.load(f)
-        except FileNotFoundError:
-            self.calibration_data = []
-
-    def _extract_score_value(self, score_data: Any) -> float:
-        """Extract a numeric score from various possible formats."""
-        if isinstance(score_data, (int, float)):
-            return float(score_data)
-        if isinstance(score_data, dict):
-            if 'score' in score_data:
-                return float(score_data['score'])
-            for key in ['value', 'rating', 'overall']:
-                if key in score_data:
-                    return float(score_data[key])
-        if hasattr(score_data, 'score'):
-            return float(score_data.score)
-        return 0.0
-    
-    def _save_history(self) -> None:
-        """Save calibration history to disk."""
-        utils.ensure_logs_dir()
-        with open(self.history_path, 'w', encoding='utf-8') as f:
-            json.dump(self.calibration_data, f, indent=2)
-    
-<<<<<<< HEAD
-    def record_evaluation(
-        self,
-        conversation_log: Dict[str, Any],
-        judge_result: Dict[str, Any],
-        human_score: Optional[float] = None
-    ) -> None:
-        """Record a judge evaluation for calibration."""
-=======
-    def record_evaluation(
-        self,
-        conversation_log: Dict[str, Any],
-        judge_result: Dict[str, Any],
-        human_score: Optional[float] = None
-    ) -> None:
-        """Record a judge evaluation for calibration."""
->>>>>>> 1cbbcfb8
-        entry = {
-            "timestamp": utils.get_timestamp(),
-            "conversation_id": conversation_log.get("pop_agent_id"),
-            "transcript_length": len(conversation_log.get("turns", [])),
-            "judge_scores": {
-<<<<<<< HEAD
-                "goal_completion": self._extract_score_value(judge_result.get("goal_completion", 0)),
-                "coherence": self._extract_score_value(judge_result.get("coherence", 0)),
-                "tone": self._extract_score_value(judge_result.get("tone", 0)),
-                "overall": self._extract_score_value(judge_result.get("overall", judge_result.get("score", 0)))
-            },
-            "confidence": self._extract_score_value(judge_result.get("confidence", 0.5)),
-=======
-                "goal_completion": _extract_score_value(judge_result.get("goal_completion", 0)),
-                "coherence": _extract_score_value(judge_result.get("coherence", 0)),
-                "tone": _extract_score_value(judge_result.get("tone", 0)),
-                "overall": _extract_score_value(judge_result.get("overall", judge_result.get("score", 0)))
-            },
-            "confidence": _extract_score_value(judge_result.get("confidence", 0.5)),
->>>>>>> 1cbbcfb8
-            "human_score": human_score
-        }
-        
-        self.calibration_data.append(entry)
-        self._save_history()
-    
-    def calculate_metrics(self, min_samples: int = 10) -> JudgePerformanceMetrics:
-        """Calculate performance metrics from calibration data."""
-        if len(self.calibration_data) < min_samples:
-            return JudgePerformanceMetrics(0.5, 0.5, 0.5, 0.5)
-        
-        # Consistency: variance in scores for similar-length conversations
-        length_buckets: Dict[int, List[float]] = {}
-        for entry in self.calibration_data:
-            bucket = entry["transcript_length"] // 5
-<<<<<<< HEAD
-            score = self._extract_score_value(entry["judge_scores"].get("overall", 0))
-=======
-            score = _extract_score_value(entry["judge_scores"].get("overall", 0))
->>>>>>> 1cbbcfb8
-            length_buckets.setdefault(bucket, []).append(score)
-        
-        variances = []
-        for bucket_scores in length_buckets.values():
-            if len(bucket_scores) > 1:
-                variances.append(np.var(bucket_scores))
-        
-        consistency_score = 1.0 - (np.mean(variances) if variances else 0.0)
-        consistency_score = max(0.0, min(1.0, consistency_score))
-        
-        # Discrimination: range of scores used
-<<<<<<< HEAD
-        all_scores = [self._extract_score_value(e["judge_scores"].get("overall", 0)) for e in self.calibration_data]
-=======
-        all_scores = [
-            _extract_score_value(e["judge_scores"].get("overall", 0))
-            for e in self.calibration_data
-        ]
->>>>>>> 1cbbcfb8
-        score_range = max(all_scores) - min(all_scores) if all_scores else 0
-        discrimination_score = min(1.0, score_range / 0.7)  # Expect at least 0.7 range
-        
-        # Calibration: correlation with human scores if available
-        human_scored = [
-            (
-<<<<<<< HEAD
-                self._extract_score_value(e["judge_scores"].get("overall", 0)),
-                e["human_score"]
-=======
-                _extract_score_value(e["judge_scores"].get("overall", 0)),
-                e["human_score"],
->>>>>>> 1cbbcfb8
-            )
-            for e in self.calibration_data
-            if e.get("human_score") is not None
-        ]
-        
-        if len(human_scored) >= 5:
-            judge_scores, human_scores = zip(*human_scored)
-            correlation = np.corrcoef(judge_scores, human_scores)[0, 1]
-            calibration_score = max(0.0, correlation)
-        else:
-            calibration_score = 0.5  # Default when no human scores
-        
-        # Detail: average confidence scores (proxy for rationale quality)
-        confidences = [
-            _extract_score_value(e.get("confidence", 0.5))
-            for e in self.calibration_data
-        ]
-        detail_score = np.mean(confidences)
-        
-        return JudgePerformanceMetrics(
-            consistency_score=consistency_score,
-            discrimination_score=discrimination_score,
-            calibration_score=calibration_score,
-            detail_score=detail_score
-        )
-    
-    def get_improvement_suggestions(self) -> List[str]:
-        """Generate suggestions for improving judge performance."""
-        metrics = self.calculate_metrics()
-        suggestions = []
-        
-        if metrics.consistency_score < 0.7:
-            suggestions.append(
-                "Improve consistency by adding more specific scoring examples and edge cases"
-            )
-        
-        if metrics.discrimination_score < 0.7:
-            suggestions.append(
-                "Enhance discrimination by clarifying the differences between score levels"
-            )
-        
-        if metrics.calibration_score < 0.7:
-            suggestions.append(
-                "Better align with human judgment by adjusting scoring weights and criteria"
-            )
-        
-        if metrics.detail_score < 0.7:
-            suggestions.append(
-                "Provide more detailed rationales and specific evidence requirements"
-            )
-        
-        return suggestions
-
-
-def build_judge_improvement_dataset(
-    calibrator: JudgeCalibrator,
-    current_prompt: str,
-    criteria_descriptions: str
-) -> List[dspy.Example]:
-    """Build dataset for training judge prompt improver."""
-    if dspy is None:
-        return []
-    
-    dataset = []
-    metrics = calibrator.calculate_metrics()
-    suggestions = calibrator.get_improvement_suggestions()
-    
-    # Create synthetic examples based on performance metrics
-    evaluation_logs = f"""
-Judge Performance Metrics:
-- Consistency: {metrics.consistency_score:.2f}
-- Discrimination: {metrics.discrimination_score:.2f}
-- Calibration: {metrics.calibration_score:.2f}
-- Detail Quality: {metrics.detail_score:.2f}
-
-Issues Identified:
-{chr(10).join(f"- {s}" for s in suggestions)}
-
-Recent Evaluation Samples:
-{json.dumps(calibrator.calibration_data[-5:], indent=2)}
-"""
-    
-    example = dspy.Example(
-        current_prompt=current_prompt,
-        evaluation_logs=evaluation_logs,
-        criteria=criteria_descriptions,
-        performance_score=metrics.overall_score
-    ).with_inputs("current_prompt", "evaluation_logs", "criteria")
-    
-    dataset.append(example)
-    
-    return dataset
-
-
-def train_judge_improver(
-    dataset: List[dspy.Example],
-    current_judge_prompt: str
-) -> Tuple[Any, Dict[str, Any]]:
-    """Train the judge prompt improver using DSPy."""
-    if dspy is None or not dataset:
-        return None, {"error": "DSPy not available or empty dataset"}
-    
-    if dspy.settings.lm is None:
-        dspy.settings.configure(
-            lm=dspy.LM(
-                model=config.LLM_MODEL,
-                temperature=0.3,  # Lower temp for prompt improvement
-                max_tokens=2048,  # Longer for detailed prompts
-            )
-        )
-    
-    def metric(example: dspy.Example, pred: dspy.Prediction, trace=None) -> float:
-        """Score improved prompts based on clarity and completeness."""
-        improved = pred.improved_prompt
-        
-        # Check for required elements
-        required_elements = [
-            "evaluation criteria",
-            "scoring guide",
-            "JSON",
-            "evidence",
-            "rationale"
-        ]
-        
-        element_score = sum(
-            1 for elem in required_elements 
-            if elem.lower() in improved.lower()
-        ) / len(required_elements)
-        
-        # Length check (should be comprehensive)
-        length_score = min(1.0, len(improved) / 2000)
-        
-        # Improvement score (should be different from original)
-        if example.current_prompt:
-            similarity = len(set(improved.split()) & set(example.current_prompt.split()))
-            difference_score = 1.0 - (similarity / max(len(improved.split()), len(example.current_prompt.split())))
-        else:
-            difference_score = 0.5
-        
-        return element_score * 0.4 + length_score * 0.3 + difference_score * 0.3
-    
-    improver = JudgePromptImprover()
-    
-    if len(dataset) >= 3:
-        optimizer = BootstrapFewShot(metric=metric, max_bootstrapped_demos=3)
-        method = "BootstrapFewShot"
-    else:
-        optimizer = dspy.COPRO(metric=metric)
-        method = "COPRO"
-    
-    try:
-        trained = optimizer.compile(
-            improver,
-            trainset=dataset,
-            eval_kwargs={"display_progress": False}
-        )
-        
-        # Get the improved prompt
-        result = trained(
-            current_prompt=current_judge_prompt,
-            evaluation_logs=dataset[0].evaluation_logs,
-            criteria=dataset[0].criteria
-        )
-        
-        improved_prompt = result.improved_prompt
-        
-        metrics = {
-            "method": method,
-            "dataset_size": len(dataset),
-            "improved_prompt": improved_prompt,
-            "timestamp": utils.get_timestamp()
-        }
-        
-        return trained, metrics
-        
-    except Exception as e:
-        return improver, {
-            "error": str(e),
-            "method": method,
-            "dataset_size": len(dataset)
-        }
-
-
-# Integration with main judge system
-def create_self_improving_judge(
-    calibration_history: Optional[str] = None,
-    improvement_interval: int = 20
-) -> Tuple[LangChainJudge, JudgeCalibrator]:
-    """Create a judge that can improve its own prompts over time."""
-    from langchain_judge import LangChainJudge
-    
-    # Initialize calibrator
-    calibrator = JudgeCalibrator(calibration_history or "logs/judge_calibration.json")
-    
-    # Check if improvement needed
-    if len(calibrator.calibration_data) % improvement_interval == 0 and len(calibrator.calibration_data) > 0:
-        # Run improvement process
-        current_template = utils.load_template(config.JUDGE_PROMPT_TEMPLATE_PATH)
-        criteria_desc = "\n".join([c.to_prompt_string() for c in LangChainJudge.DEFAULT_CRITERIA])
-        
-        dataset = build_judge_improvement_dataset(calibrator, current_template, criteria_desc)
-        
-        if dataset:
-            _, metrics = train_judge_improver(dataset, current_template)
-            
-            if "improved_prompt" in metrics and not metrics.get("error"):
-                # Save improved prompt
-                improved_path = f"templates/judge_prompt_improved_{utils.get_timestamp()}.txt"
-                with open(improved_path, 'w', encoding='utf-8') as f:
-                    f.write(metrics["improved_prompt"])
-                
-                print(f"Judge prompt improved and saved to {improved_path}")
-                
-                # Create judge with improved prompt
-                judge = LangChainJudge(template_path=improved_path)
-            else:
-                judge = LangChainJudge()
-        else:
-            judge = LangChainJudge()
-    else:
-        judge = LangChainJudge()
-    
-    return judge, calibrator
+"""DSPy integration for improving judge prompts based on evaluation performance."""
+from __future__ import annotations
+
+from typing import List, Dict, Any, Tuple, Optional
+import json
+import numpy as np
+from dataclasses import dataclass
+
+import config
+import utils
+
+
+def _extract_score_value(score_data: Any) -> float:
+    """Return a numeric score from various possible formats."""
+    if isinstance(score_data, (int, float)):
+        return float(score_data)
+    if isinstance(score_data, dict):
+        if 'score' in score_data:
+            return float(score_data['score'])
+        for key in ('value', 'rating', 'overall'):
+            if key in score_data:
+                return float(score_data[key])
+    elif hasattr(score_data, 'score'):
+        return float(score_data.score)
+    return 0.0
+
+try:
+    import dspy
+    from dspy.teleprompt import BootstrapFewShot, MIPROv2 as OptimizePrompts
+except ImportError:
+    dspy = None
+
+
+if dspy is not None:
+    
+    class JudgeImproveSignature(dspy.Signature):
+        """Signature for improving judge evaluation prompts."""
+        
+        current_prompt: str = dspy.InputField(desc="Current judge prompt template")
+        evaluation_logs: str = dspy.InputField(desc="Logs showing judge performance and issues")
+        criteria: str = dspy.InputField(desc="Evaluation criteria descriptions")
+        improved_prompt: str = dspy.OutputField(desc="Improved judge prompt with better instructions")
+    
+    
+    class JudgePromptImprover(dspy.Module):
+        """DSPy module for improving judge prompts."""
+        
+        def __init__(self):
+            super().__init__()
+            self.improve = dspy.ChainOfThought(JudgeImproveSignature)
+        
+        def forward(self, current_prompt: str, evaluation_logs: str, criteria: str) -> dspy.Prediction:
+            return self.improve(
+                current_prompt=current_prompt,
+                evaluation_logs=evaluation_logs,
+                criteria=criteria
+            )
+
+
+@dataclass
+class JudgePerformanceMetrics:
+    """Metrics for evaluating judge performance."""
+    
+    consistency_score: float  # How consistent are scores across similar conversations
+    discrimination_score: float  # How well does it distinguish good from bad
+    calibration_score: float  # How well do scores match human expectations
+    detail_score: float  # How detailed and useful are the rationales
+    
+    @property
+    def overall_score(self) -> float:
+        """Calculate weighted overall score."""
+        return (
+            self.consistency_score * 0.3 +
+            self.discrimination_score * 0.3 +
+            self.calibration_score * 0.2 +
+            self.detail_score * 0.2
+        )
+
+
+class JudgeCalibrator:
+    """Calibrate and improve judge performance over time."""
+    
+    def __init__(self, judge_history_path: str = "logs/judge_calibration.json"):
+        self.history_path = judge_history_path
+        self.calibration_data: List[Dict[str, Any]] = []
+        self._load_history()
+    
+    def _load_history(self) -> None:
+        """Load calibration history from disk."""
+        try:
+            with open(self.history_path, 'r', encoding='utf-8') as f:
+                self.calibration_data = json.load(f)
+        except FileNotFoundError:
+            self.calibration_data = []
+
+    def _extract_score_value(self, score_data: Any) -> float:
+        """Extract a numeric score from various possible formats."""
+        if isinstance(score_data, (int, float)):
+            return float(score_data)
+        if isinstance(score_data, dict):
+            if 'score' in score_data:
+                return float(score_data['score'])
+            for key in ['value', 'rating', 'overall']:
+                if key in score_data:
+                    return float(score_data[key])
+        if hasattr(score_data, 'score'):
+            return float(score_data.score)
+        return 0.0
+    
+    def _save_history(self) -> None:
+        """Save calibration history to disk."""
+        utils.ensure_logs_dir()
+        with open(self.history_path, 'w', encoding='utf-8') as f:
+            json.dump(self.calibration_data, f, indent=2)
+    
+
+    def record_evaluation(
+        self,
+        conversation_log: Dict[str, Any],
+        judge_result: Dict[str, Any],
+        human_score: Optional[float] = None
+    ) -> None:
+        """Record a judge evaluation for calibration."""
+
+        entry = {
+            "timestamp": utils.get_timestamp(),
+            "conversation_id": conversation_log.get("pop_agent_id"),
+            "transcript_length": len(conversation_log.get("turns", [])),
+            "judge_scores": {
+
+                "goal_completion": self._extract_score_value(judge_result.get("goal_completion", 0)),
+                "coherence": self._extract_score_value(judge_result.get("coherence", 0)),
+                "tone": self._extract_score_value(judge_result.get("tone", 0)),
+                "overall": self._extract_score_value(judge_result.get("overall", judge_result.get("score", 0)))
+            },
+            "confidence": self._extract_score_value(judge_result.get("confidence", 0.5)),
+
+            "human_score": human_score
+        }
+        
+        self.calibration_data.append(entry)
+        self._save_history()
+    
+    def calculate_metrics(self, min_samples: int = 10) -> JudgePerformanceMetrics:
+        """Calculate performance metrics from calibration data."""
+        if len(self.calibration_data) < min_samples:
+            return JudgePerformanceMetrics(0.5, 0.5, 0.5, 0.5)
+        
+        # Consistency: variance in scores for similar-length conversations
+        length_buckets: Dict[int, List[float]] = {}
+        for entry in self.calibration_data:
+            bucket = entry["transcript_length"] // 5
+
+            score = self._extract_score_value(entry["judge_scores"].get("overall", 0))
+
+            length_buckets.setdefault(bucket, []).append(score)
+        
+        variances = []
+        for bucket_scores in length_buckets.values():
+            if len(bucket_scores) > 1:
+                variances.append(np.var(bucket_scores))
+        
+        consistency_score = 1.0 - (np.mean(variances) if variances else 0.0)
+        consistency_score = max(0.0, min(1.0, consistency_score))
+        
+        # Discrimination: range of scores used
+
+        all_scores = [self._extract_score_value(e["judge_scores"].get("overall", 0)) for e in self.calibration_data]
+
+        score_range = max(all_scores) - min(all_scores) if all_scores else 0
+        discrimination_score = min(1.0, score_range / 0.7)  # Expect at least 0.7 range
+        
+        # Calibration: correlation with human scores if available
+        human_scored = [
+            (
+
+                self._extract_score_value(e["judge_scores"].get("overall", 0)),
+                e["human_score"]
+
+            )
+            for e in self.calibration_data
+            if e.get("human_score") is not None
+        ]
+        
+        if len(human_scored) >= 5:
+            judge_scores, human_scores = zip(*human_scored)
+            correlation = np.corrcoef(judge_scores, human_scores)[0, 1]
+            calibration_score = max(0.0, correlation)
+        else:
+            calibration_score = 0.5  # Default when no human scores
+        
+        # Detail: average confidence scores (proxy for rationale quality)
+        confidences = [
+            _extract_score_value(e.get("confidence", 0.5))
+            for e in self.calibration_data
+        ]
+        detail_score = np.mean(confidences)
+        
+        return JudgePerformanceMetrics(
+            consistency_score=consistency_score,
+            discrimination_score=discrimination_score,
+            calibration_score=calibration_score,
+            detail_score=detail_score
+        )
+    
+    def get_improvement_suggestions(self) -> List[str]:
+        """Generate suggestions for improving judge performance."""
+        metrics = self.calculate_metrics()
+        suggestions = []
+        
+        if metrics.consistency_score < 0.7:
+            suggestions.append(
+                "Improve consistency by adding more specific scoring examples and edge cases"
+            )
+        
+        if metrics.discrimination_score < 0.7:
+            suggestions.append(
+                "Enhance discrimination by clarifying the differences between score levels"
+            )
+        
+        if metrics.calibration_score < 0.7:
+            suggestions.append(
+                "Better align with human judgment by adjusting scoring weights and criteria"
+            )
+        
+        if metrics.detail_score < 0.7:
+            suggestions.append(
+                "Provide more detailed rationales and specific evidence requirements"
+            )
+        
+        return suggestions
+
+
+def build_judge_improvement_dataset(
+    calibrator: JudgeCalibrator,
+    current_prompt: str,
+    criteria_descriptions: str
+) -> List[dspy.Example]:
+    """Build dataset for training judge prompt improver."""
+    if dspy is None:
+        return []
+    
+    dataset = []
+    metrics = calibrator.calculate_metrics()
+    suggestions = calibrator.get_improvement_suggestions()
+    
+    # Create synthetic examples based on performance metrics
+    evaluation_logs = f"""
+Judge Performance Metrics:
+- Consistency: {metrics.consistency_score:.2f}
+- Discrimination: {metrics.discrimination_score:.2f}
+- Calibration: {metrics.calibration_score:.2f}
+- Detail Quality: {metrics.detail_score:.2f}
+
+Issues Identified:
+{chr(10).join(f"- {s}" for s in suggestions)}
+
+Recent Evaluation Samples:
+{json.dumps(calibrator.calibration_data[-5:], indent=2)}
+"""
+    
+    example = dspy.Example(
+        current_prompt=current_prompt,
+        evaluation_logs=evaluation_logs,
+        criteria=criteria_descriptions,
+        performance_score=metrics.overall_score
+    ).with_inputs("current_prompt", "evaluation_logs", "criteria")
+    
+    dataset.append(example)
+    
+    return dataset
+
+
+def train_judge_improver(
+    dataset: List[dspy.Example],
+    current_judge_prompt: str
+) -> Tuple[Any, Dict[str, Any]]:
+    """Train the judge prompt improver using DSPy."""
+    if dspy is None or not dataset:
+        return None, {"error": "DSPy not available or empty dataset"}
+    
+    if dspy.settings.lm is None:
+        dspy.settings.configure(
+            lm=dspy.LM(
+                model=config.LLM_MODEL,
+                temperature=0.3,  # Lower temp for prompt improvement
+                max_tokens=2048,  # Longer for detailed prompts
+            )
+        )
+    
+    def metric(example: dspy.Example, pred: dspy.Prediction, trace=None) -> float:
+        """Score improved prompts based on clarity and completeness."""
+        improved = pred.improved_prompt
+        
+        # Check for required elements
+        required_elements = [
+            "evaluation criteria",
+            "scoring guide",
+            "JSON",
+            "evidence",
+            "rationale"
+        ]
+        
+        element_score = sum(
+            1 for elem in required_elements 
+            if elem.lower() in improved.lower()
+        ) / len(required_elements)
+        
+        # Length check (should be comprehensive)
+        length_score = min(1.0, len(improved) / 2000)
+        
+        # Improvement score (should be different from original)
+        if example.current_prompt:
+            similarity = len(set(improved.split()) & set(example.current_prompt.split()))
+            difference_score = 1.0 - (similarity / max(len(improved.split()), len(example.current_prompt.split())))
+        else:
+            difference_score = 0.5
+        
+        return element_score * 0.4 + length_score * 0.3 + difference_score * 0.3
+    
+    improver = JudgePromptImprover()
+    
+    if len(dataset) >= 3:
+        optimizer = BootstrapFewShot(metric=metric, max_bootstrapped_demos=3)
+        method = "BootstrapFewShot"
+    else:
+        optimizer = dspy.COPRO(metric=metric)
+        method = "COPRO"
+    
+    try:
+        trained = optimizer.compile(
+            improver,
+            trainset=dataset,
+            eval_kwargs={"display_progress": False}
+        )
+        
+        # Get the improved prompt
+        result = trained(
+            current_prompt=current_judge_prompt,
+            evaluation_logs=dataset[0].evaluation_logs,
+            criteria=dataset[0].criteria
+        )
+        
+        improved_prompt = result.improved_prompt
+        
+        metrics = {
+            "method": method,
+            "dataset_size": len(dataset),
+            "improved_prompt": improved_prompt,
+            "timestamp": utils.get_timestamp()
+        }
+        
+        return trained, metrics
+        
+    except Exception as e:
+        return improver, {
+            "error": str(e),
+            "method": method,
+            "dataset_size": len(dataset)
+        }
+
+
+# Integration with main judge system
+def create_self_improving_judge(
+    calibration_history: Optional[str] = None,
+    improvement_interval: int = 20
+) -> Tuple[LangChainJudge, JudgeCalibrator]:
+    """Create a judge that can improve its own prompts over time."""
+    from langchain_judge import LangChainJudge
+    
+    # Initialize calibrator
+    calibrator = JudgeCalibrator(calibration_history or "logs/judge_calibration.json")
+    
+    # Check if improvement needed
+    if len(calibrator.calibration_data) % improvement_interval == 0 and len(calibrator.calibration_data) > 0:
+        # Run improvement process
+        current_template = utils.load_template(config.JUDGE_PROMPT_TEMPLATE_PATH)
+        criteria_desc = "\n".join([c.to_prompt_string() for c in LangChainJudge.DEFAULT_CRITERIA])
+        
+        dataset = build_judge_improvement_dataset(calibrator, current_template, criteria_desc)
+        
+        if dataset:
+            _, metrics = train_judge_improver(dataset, current_template)
+            
+            if "improved_prompt" in metrics and not metrics.get("error"):
+                # Save improved prompt
+                improved_path = f"templates/judge_prompt_improved_{utils.get_timestamp()}.txt"
+                with open(improved_path, 'w', encoding='utf-8') as f:
+                    f.write(metrics["improved_prompt"])
+                
+                print(f"Judge prompt improved and saved to {improved_path}")
+                
+                # Create judge with improved prompt
+                judge = LangChainJudge(template_path=improved_path)
+            else:
+                judge = LangChainJudge()
+        else:
+            judge = LangChainJudge()
+    else:
+        judge = LangChainJudge()
+    
+    return judge, calibrator