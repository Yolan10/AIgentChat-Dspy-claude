#!/usr/bin/env python3
"""Test script to debug MIPROv2 issues in isolation."""

import os
import sys
import json

# Ensure we can import from the project
sys.path.insert(0, os.path.dirname(os.path.abspath(__file__)))

import config
import utils
from logging_system import StructuredLogger

logger = StructuredLogger()

<<<<<<< HEAD

def running_interactively() -> bool:
    """Return True if this script has an interactive TTY available."""
    try:
        return sys.stdin is not None and sys.stdin.isatty()
    except Exception:
        return False


def main() -> None:
    """Run a series of sanity checks for DSPy and MIPROv2."""
    print("Starting MIPROv2 debug script", flush=True)
    print(f"Python version: {sys.version.split()[0]}", flush=True)

    # Test 1: Check DSPy installation
    print("=" * 60, flush=True)
    print("TEST 1: DSPy Installation Check", flush=True)
    print("=" * 60, flush=True)
        
    try:
        import dspy
        print("✓ DSPy imported successfully")
        print(f"  Version info: {dspy.__file__}")
            
        from dspy.teleprompt.mipro_optimizer_v2 import MIPROv2
        print("✓ MIPROv2 imported successfully")
    except Exception as e:
        print(f"✗ DSPy import failed: {e}")
        sys.exit(1)
        
    # Test 2: Check model configuration
    print("\n" + "=" * 60)
    print("TEST 2: Model Configuration")
    print("=" * 60)
        
    print(f"Configured model: {config.LLM_MODEL}")
    print(f"API Key present: {bool(os.environ.get('OPENAI_API_KEY'))}")
        
    # Test 3: Simple MIPROv2 Example
    print("\n" + "=" * 60)
    print("TEST 3: Simple MIPROv2 Example")
    print("=" * 60)
        
    # Configure DSPy
    try:
        dspy.settings.configure(
            lm=dspy.LM(
                model=config.LLM_MODEL,
                temperature=0.3,
                max_tokens=512,
            )
        )
        print("✓ DSPy configured successfully")
    except Exception as e:
        print(f"✗ DSPy configuration failed: {e}")
        print("  Trying fallback model...")
        try:
            dspy.settings.configure(
                lm=dspy.LM(
                    model="gpt-3.5-turbo",
                    temperature=0.3,
                    max_tokens=512,
                )
            )
            print("✓ DSPy configured with fallback model")
        except Exception as e2:
            print(f"✗ Fallback also failed: {e2}")
            sys.exit(1)
=======
def running_interactively() -> bool:
    try:
        return sys.stdin is not None and sys.stdin.isatty()
    except Exception:
        return False

    if __name__ == "__main__":
        # Test 1: Check DSPy installation
        print("=" * 60)
        print("TEST 1: DSPy Installation Check")
        print("=" * 60)
        
        try:
            import dspy
            print("✓ DSPy imported successfully")
            print(f"  Version info: {dspy.__file__}")
            
            from dspy.teleprompt.mipro_optimizer_v2 import MIPROv2
            print("✓ MIPROv2 imported successfully")
        except Exception as e:
            print(f"✗ DSPy import failed: {e}")
            sys.exit(1)
        
        # Test 2: Check model configuration
        print("\n" + "=" * 60)
        print("TEST 2: Model Configuration")
        print("=" * 60)
        
        print(f"Configured model: {config.LLM_MODEL}")
        print(f"API Key present: {bool(os.environ.get('OPENAI_API_KEY'))}")
        
        # Test 3: Simple MIPROv2 example
        print("\n" + "=" * 60)
        print("TEST 3: Simple MIPROv2 Example")
        print("=" * 60)
        
        # Configure DSPy
        try:
            dspy.settings.configure(
                lm=dspy.LM(
                    model=config.LLM_MODEL,
                    temperature=0.3,
                    max_tokens=512,
                )
            )
            print("✓ DSPy configured successfully")
        except Exception as e:
            print(f"✗ DSPy configuration failed: {e}")
            print("  Trying fallback model...")
            try:
                dspy.settings.configure(
                    lm=dspy.LM(
                        model="gpt-4.1-nano",
                        temperature=0.3,
                        max_tokens=512,
                    )
                )
                print("✓ DSPy configured with fallback model")
            except Exception as e2:
                print(f"✗ Fallback also failed: {e2}")
                sys.exit(1)
>>>>>>> e87ce5e5
        
        # Create a simple signature and module
        class SimpleSignature(dspy.Signature):
            """Generate an improved version of the input text."""
            input_text: str = dspy.InputField(desc="Text to improve")
            improved_text: str = dspy.OutputField(desc="Improved version of the text")
        
        class SimpleModule(dspy.Module):
            def __init__(self):
                super().__init__()
                self.improve = dspy.ChainOfThought(SimpleSignature)
            
            def forward(self, input_text: str) -> dspy.Prediction:
                return self.improve(input_text=input_text)
        
        # Create simple dataset
        print("\nCreating simple dataset...")
        dataset = []
        for i in range(6):  # Just enough for MIPROv2
            score = 0.8 if i % 2 == 0 else 0.4
            ex = dspy.Example(
                input_text=f"This is example {i}",
                improved_text=f"This is an improved example {i}",
                score=score
            ).with_inputs("input_text")
            dataset.append(ex)
        
        print(f"✓ Created dataset with {len(dataset)} examples")
        
        # Simple metric function
        def simple_metric(example: dspy.Example, pred: dspy.Prediction, trace=None) -> float:
            """Simple scoring based on length and keywords."""
            improved = getattr(pred, 'improved_text', '')
            if not improved:
                return 0.0
            
            # Score based on length and presence of 'improved'
            length_score = min(1.0, len(improved) / 50)
            keyword_score = 1.0 if 'improved' in improved.lower() else 0.5
            
            return (length_score + keyword_score) / 2
        
        # Test MIPROv2
        print("\nTesting MIPROv2...")
        module = SimpleModule()
        
        print("Parameters:")
        print(f"  - Dataset size: {len(dataset)}")
        print(f"  - Minibatch size: 2")
        print(f"  - Num trials: 4")
        print(f"  - Num candidates: 5")
        
        try:
            optimizer = MIPROv2(
                metric=simple_metric,
                num_candidates=5,
                init_temperature=1.0,
                auto=None,
                verbose=True,
                track_stats=True
            )
            
            print("\n✓ MIPROv2 optimizer created")
            
            print("\nStarting optimization...")
            trained = optimizer.compile(
                module,
                trainset=dataset,
                num_trials=4,
                minibatch_size=2,
                requires_permission_to_run=running_interactively()
            )
            
            print("\n✓ MIPROv2 optimization completed!")
            
            # Test the trained module
            result = trained(input_text="Test input for improvement")
            print(f"\nTest result: {result.improved_text}")
            
        except Exception as e:
            print(f"\n✗ MIPROv2 failed: {e}")
            print(f"  Error type: {type(e).__name__}")
            
            import traceback
            print("\nFull traceback:")
            traceback.print_exc()
        
            logger.log_event(
                "miprov2_test_error",
                error=str(e),
                error_type=type(e).__name__,
                traceback=traceback.format_exc(),
            )
            
            # Try to diagnose common issues
            print("\n" + "=" * 60)
            print("DIAGNOSTICS")
            print("=" * 60)
            
            error_str = str(e).lower()
            
            if "api" in error_str or "key" in error_str:
                print("⚠ Possible API key issue")
                print("  - Check OPENAI_API_KEY environment variable")
                print("  - Verify key has access to the model")
            
            if "model" in error_str:
                print("⚠ Possible model issue")
                print(f"  - Current model: {config.LLM_MODEL}")
<<<<<<< HEAD
                print("  - Try using 'gpt-3.5-turbo' instead")
=======
                print("  - Try using 'gpt-4.1-nano' instead")
>>>>>>> e87ce5e5
            
            if "minibatch" in error_str or "batch" in error_str:
                print("⚠ Possible batch size issue")
                print("  - Dataset might be too small")
                print("  - Minibatch size might be too large")
            
            if "compile" in error_str:
                print("⚠ Possible compilation issue")
                print("  - Check module structure")
                print("  - Verify signature fields")
        
        # Test 4: Check wizard improver setup
        print("\n" + "=" * 60)
        print("TEST 4: Wizard Improver Check")
        print("=" * 60)
        
        try:
            from wizard_improver import WizardImprover, build_dataset
            print("✓ Wizard improver imports successful")
            
            # Check if templates exist
            template_paths = [
                config.IMPROVEMENT_PROMPTS_TEMPLATE_PATH,
                config.SYNTHETIC_SCENARIOS_TEMPLATE_PATH,
                config.SYNTHETIC_CONVERSATION_TEMPLATE_PATH,
                config.PERFORMANCE_ANALYSIS_TEMPLATE_PATH
            ]
            
            for path in template_paths:
                if os.path.exists(path):
                    print(f"✓ Template exists: {path}")
                else:
                    print(f"✗ Template missing: {path}")
            
        except Exception as e:
            print(f"✗ Wizard improver import failed: {e}")
        
        print("\n" + "=" * 60)
        print("TEST COMPLETE")
<<<<<<< HEAD
        print("=" * 60)


if __name__ == "__main__":
    main()
=======
        print("=" * 60)
>>>>>>> e87ce5e5
<|MERGE_RESOLUTION|>--- conflicted
+++ resolved
@@ -14,7 +14,6 @@
 
 logger = StructuredLogger()
 
-<<<<<<< HEAD
 
 def running_interactively() -> bool:
     """Return True if this script has an interactive TTY available."""
@@ -83,69 +82,7 @@
         except Exception as e2:
             print(f"✗ Fallback also failed: {e2}")
             sys.exit(1)
-=======
-def running_interactively() -> bool:
-    try:
-        return sys.stdin is not None and sys.stdin.isatty()
-    except Exception:
-        return False
-
-    if __name__ == "__main__":
-        # Test 1: Check DSPy installation
-        print("=" * 60)
-        print("TEST 1: DSPy Installation Check")
-        print("=" * 60)
-        
-        try:
-            import dspy
-            print("✓ DSPy imported successfully")
-            print(f"  Version info: {dspy.__file__}")
-            
-            from dspy.teleprompt.mipro_optimizer_v2 import MIPROv2
-            print("✓ MIPROv2 imported successfully")
-        except Exception as e:
-            print(f"✗ DSPy import failed: {e}")
-            sys.exit(1)
-        
-        # Test 2: Check model configuration
-        print("\n" + "=" * 60)
-        print("TEST 2: Model Configuration")
-        print("=" * 60)
-        
-        print(f"Configured model: {config.LLM_MODEL}")
-        print(f"API Key present: {bool(os.environ.get('OPENAI_API_KEY'))}")
-        
-        # Test 3: Simple MIPROv2 example
-        print("\n" + "=" * 60)
-        print("TEST 3: Simple MIPROv2 Example")
-        print("=" * 60)
-        
-        # Configure DSPy
-        try:
-            dspy.settings.configure(
-                lm=dspy.LM(
-                    model=config.LLM_MODEL,
-                    temperature=0.3,
-                    max_tokens=512,
-                )
-            )
-            print("✓ DSPy configured successfully")
-        except Exception as e:
-            print(f"✗ DSPy configuration failed: {e}")
-            print("  Trying fallback model...")
-            try:
-                dspy.settings.configure(
-                    lm=dspy.LM(
-                        model="gpt-4.1-nano",
-                        temperature=0.3,
-                        max_tokens=512,
-                    )
-                )
-                print("✓ DSPy configured with fallback model")
-            except Exception as e2:
-                print(f"✗ Fallback also failed: {e2}")
-                sys.exit(1)
->>>>>>> e87ce5e5
+
         
         # Create a simple signature and module
         class SimpleSignature(dspy.Signature):
@@ -255,11 +192,8 @@
             if "model" in error_str:
                 print("⚠ Possible model issue")
                 print(f"  - Current model: {config.LLM_MODEL}")
-<<<<<<< HEAD
-                print("  - Try using 'gpt-3.5-turbo' instead")
-=======
+
                 print("  - Try using 'gpt-4.1-nano' instead")
->>>>>>> e87ce5e5
             
             if "minibatch" in error_str or "batch" in error_str:
                 print("⚠ Possible batch size issue")
@@ -299,12 +233,4 @@
         
         print("\n" + "=" * 60)
         print("TEST COMPLETE")
-<<<<<<< HEAD
         print("=" * 60)
-
-
-if __name__ == "__main__":
-    main()
-=======
-        print("=" * 60)
->>>>>>> e87ce5e5
